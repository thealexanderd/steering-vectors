from collections import defaultdict
from collections.abc import Generator, Sequence
from contextlib import contextmanager
from typing import Any, cast

from torch import Tensor, nn
from torch.utils.hooks import RemovableHandle

from .layer_matching import (
    LayerType,
    ModelLayerConfig,
    collect_matching_layers,
    guess_and_enhance_layer_config,
)
from .torch_utils import get_module, untuple_tensor


@contextmanager
def record_activations(
    model: nn.Module,
    layer_type: LayerType = "decoder_block",
    layer_config: ModelLayerConfig | None = None,
    clone_activations: bool = True,
    layer_nums: Sequence[int] | None = None,
) -> Generator[dict[int, list[Tensor]], None, None]:
    """
    Record the model activations at each layer of type `layer_type`.
    This function will record every forward pass through the model
    at all layers of the given layer_type.

    Args:
        model: The model to record activations from
        layer_type: The type of layer to record activations from
        layer_config: A dictionary mapping layer types to layer matching functions.
            If not provided, this will be inferred automatically.
        clone_activations: If True, clone the activations before recording them. Default True.
        layer_nums: A list of layer numbers to record activations from. If None, record
            activations from all matching layers
    Example:
        >>> model = AutoModelForCausalLM.from_pretrained("gpt2-xl")
        >>> with record_activations(model, layer_type="decoder_block") as recorded_activations:
        >>>     model.forward(...)
        >>> # recorded_activations is a dictionary mapping layer numbers to lists of activations
    """
    recorded_activations: dict[int, list[Tensor]] = defaultdict(list)
    layer_config = guess_and_enhance_layer_config(model, layer_config)
    if layer_type not in layer_config:
        raise ValueError(f"layer_type {layer_type} not provided in layer config")
    matcher = layer_config[layer_type]
    matching_layers = collect_matching_layers(model, matcher)
    hooks: list[RemovableHandle] = []
    for layer_num, layer_name in enumerate(matching_layers):
<<<<<<< HEAD
        if layer_nums is not None and layer_num not in layer_nums and (layer_num - len(matching_layers)) not in layer_nums:
=======
        if (
            layer_nums is not None
            and layer_num not in layer_nums
            and (layer_num - len(matching_layers)) not in layer_nums
        ):
>>>>>>> 5459bd12
            continue
        module = get_module(model, layer_name)
        hook_fn = _create_read_hook(
            layer_num, recorded_activations, clone_activations=clone_activations
        )
        hooks.append(module.register_forward_hook(hook_fn))
    try:
        yield recorded_activations
    finally:
        for hook in hooks:
            hook.remove()


def _create_read_hook(
    layer_num: int, records: dict[int, list[Tensor]], clone_activations: bool
) -> Any:
    """Create a hook function that records the model activation at layer_num"""

    def hook_fn(_m: Any, _inputs: Any, outputs: Any) -> Any:
        activation = untuple_tensor(outputs)
        if not isinstance(cast(Any, activation), Tensor):
            raise ValueError(
                f"Expected a Tensor reading model activations, got {type(activation)}"
            )
        if clone_activations:
            activation = activation.clone().detach()
        records[layer_num].append(activation)
        return outputs

    return hook_fn<|MERGE_RESOLUTION|>--- conflicted
+++ resolved
@@ -50,15 +50,11 @@
     matching_layers = collect_matching_layers(model, matcher)
     hooks: list[RemovableHandle] = []
     for layer_num, layer_name in enumerate(matching_layers):
-<<<<<<< HEAD
-        if layer_nums is not None and layer_num not in layer_nums and (layer_num - len(matching_layers)) not in layer_nums:
-=======
         if (
             layer_nums is not None
             and layer_num not in layer_nums
             and (layer_num - len(matching_layers)) not in layer_nums
         ):
->>>>>>> 5459bd12
             continue
         module = get_module(model, layer_name)
         hook_fn = _create_read_hook(
