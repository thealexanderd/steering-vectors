import torch
from transformers import GPT2LMHeadModel, PreTrainedTokenizer

from steering_vectors.record_activations import record_activations


def test_record_activations_matches_decoder_hidden_states(
    model: GPT2LMHeadModel, tokenizer: PreTrainedTokenizer
) -> None:
    with record_activations(model) as recorded_activations:
        inputs = tokenizer("Hello world", return_tensors="pt")
        hidden_states = model(**inputs, output_hidden_states=True).hidden_states
    # the first hidden state is the input embeddings, which we don't record
    # the last hidden state (at least for neox) has the final layer norm applied, so skip that
    assert len(recorded_activations) == len(hidden_states) - 1
    for recorded_activation, hidden_state in zip(
        list(recorded_activations.values())[:-1], hidden_states[1:-1]
    ):
        assert torch.equal(recorded_activation[0], hidden_state)


def test_record_activations_positive_vs_negative_indices(
    model: GPT2LMHeadModel, tokenizer: PreTrainedTokenizer
) -> None:
    positive_layer_nums = [11, 9]  # positive layer indices
    negative_layer_nums = [-1, -3]  # corresponding negative layer indices

<<<<<<< HEAD
    with record_activations(model, layer_nums=positive_layer_nums) as recorded_activations_positive:
        inputs = tokenizer("Hello world", return_tensors="pt")
        model(**inputs)

    with record_activations(model, layer_nums=negative_layer_nums) as recorded_activations_negative:
        inputs = tokenizer("Hello world", return_tensors="pt")
        model(**inputs)

    assert list(recorded_activations_positive.keys()) == list(recorded_activations_negative.keys())

    for key in recorded_activations_positive.keys():
        assert torch.equal(recorded_activations_positive[key][0], recorded_activations_negative[key][0])
=======
    with record_activations(
        model, layer_nums=positive_layer_nums
    ) as recorded_activations_positive:
        inputs = tokenizer("Hello world", return_tensors="pt")
        model(**inputs)

    with record_activations(
        model, layer_nums=negative_layer_nums
    ) as recorded_activations_negative:
        inputs = tokenizer("Hello world", return_tensors="pt")
        model(**inputs)

    assert list(recorded_activations_positive.keys()) == list(
        recorded_activations_negative.keys()
    )

    for key in recorded_activations_positive.keys():
        assert torch.equal(
            recorded_activations_positive[key][0], recorded_activations_negative[key][0]
        )
>>>>>>> 5459bd12
<|MERGE_RESOLUTION|>--- conflicted
+++ resolved
@@ -25,20 +25,6 @@
     positive_layer_nums = [11, 9]  # positive layer indices
     negative_layer_nums = [-1, -3]  # corresponding negative layer indices
 
-<<<<<<< HEAD
-    with record_activations(model, layer_nums=positive_layer_nums) as recorded_activations_positive:
-        inputs = tokenizer("Hello world", return_tensors="pt")
-        model(**inputs)
-
-    with record_activations(model, layer_nums=negative_layer_nums) as recorded_activations_negative:
-        inputs = tokenizer("Hello world", return_tensors="pt")
-        model(**inputs)
-
-    assert list(recorded_activations_positive.keys()) == list(recorded_activations_negative.keys())
-
-    for key in recorded_activations_positive.keys():
-        assert torch.equal(recorded_activations_positive[key][0], recorded_activations_negative[key][0])
-=======
     with record_activations(
         model, layer_nums=positive_layer_nums
     ) as recorded_activations_positive:
@@ -58,5 +44,4 @@
     for key in recorded_activations_positive.keys():
         assert torch.equal(
             recorded_activations_positive[key][0], recorded_activations_negative[key][0]
-        )
->>>>>>> 5459bd12
+        )